--- conflicted
+++ resolved
@@ -97,12 +97,10 @@
     margin-bottom: 1.5rem;
     &.tile {
       margin-bottom: 0;
-<<<<<<< HEAD
+
       &.dense .column-block {
         margin-bottom: .8rem;
       }
-=======
->>>>>>> c1480725
     }
   }
   nav.row {
@@ -114,12 +112,6 @@
   @include flex-grid-column(12);
   @include breakpoint(medium) {
     @include flex-grid-size(3);
-<<<<<<< HEAD
-=======
-  }
-  @include breakpoint(large) {
-    @include flex-grid-size(2);
->>>>>>> c1480725
   }
 
 }
@@ -133,12 +125,6 @@
   @include flex-grid-column(12);
   @include breakpoint(medium) {
     @include flex-grid-size(9);
-<<<<<<< HEAD
-=======
-  }
-  @include breakpoint(large) {
-    @include flex-grid-size(10);
->>>>>>> c1480725
   }
 }
 .content:not(.wide-heading-col) .main-col {
@@ -150,14 +136,9 @@
 .tooltip {
   max-width: 20rem;
 }
-<<<<<<< HEAD
 a.has-tip {
   cursor: pointer;
 }
 @import 'navigation';
 @import 'tag_boxes';
 @import 'hansard';
-=======
-@import 'navigation';
-@import 'tag_boxes';
->>>>>>> c1480725
