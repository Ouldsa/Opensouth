--- conflicted
+++ resolved
@@ -27,11 +27,7 @@
 
 {% if forloop.counter == 2 %}{% block sessions_list %}
 <div class="row align-right">
-<<<<<<< HEAD
-<div class="main-col"><p>Bills are separated according to the parliamentary session during which they were introduced. The bills above have been introduced (or reintroduced) in the current session.</p></div>
-=======
-<div class="basic-main-col"><p>Bills are separated according to the parliamentary session during which they were introduced. The bills above have been introduced (or reintroduced) in the current session.</p></div>
->>>>>>> c1480725
+	<div class="main-col"><p>Bills are separated according to the parliamentary session during which they were introduced. The bills above have been introduced (or reintroduced) in the current session.</p></div>
 </div>
 
 <div class="row">
@@ -43,11 +39,7 @@
 </div>
 {% endblock %}{% endif %}
 
-<<<<<<< HEAD
 {% if pm.grouper %}<div class="row align-right"><div class="main-col"><p>Private members' bills are introduced by MPs who are not cabinet ministers&mdash;opposition members, or sometimes government backbenchers. They rarely become law.</p></div></div>{% endif %}
-=======
-{% if pm.grouper %}<div class="row align-right"><div class="basic-main-col"><p>Private members' bills are introduced by MPs who are not cabinet ministers&mdash;opposition members, or sometimes government backbenchers. They rarely become law.</p></div></div>{% endif %}
->>>>>>> c1480725
 
 <div class="row">
 	<div class="heading-col"><h2>{% if pm.grouper %}Private members' bills{% else %}Government bills{% endif %}</h2></div>
